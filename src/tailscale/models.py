"""Asynchronous client for the Tailscale API."""
from __future__ import annotations

from typing import TYPE_CHECKING, Any

from pydantic import BaseModel, Field, validator

if TYPE_CHECKING:
    from datetime import datetime


class ClientSupports(BaseModel):
    """Object holding Tailscale device information."""

    hair_pinning: bool | None = Field(..., alias="hairPinning")
    ipv6: bool | None
    pcp: bool | None
    pmp: bool | None
    udp: bool | None
    upnp: bool | None


class ClientConnectivity(BaseModel):
    """Object holding Tailscale device information."""

<<<<<<< HEAD
    endpoints: List[str] = Field(default_factory=list)
    mapping_varies_by_dest_ip: Optional[bool] = Field(
        None, alias="mappingVariesByDestIP"
=======
    endpoints: list[str] = Field(default_factory=list)
    derp: str
    mapping_varies_by_dest_ip: bool | None = Field(
        None,
        alias="mappingVariesByDestIP",
>>>>>>> 37994991
    )
    latency: Any
    client_supports: ClientSupports = Field(..., alias="clientSupports")


class Device(BaseModel):
    """Object holding Tailscale device information."""

    addresses: list[str]
    device_id: str = Field(..., alias="id")
    user: str
    name: str
    hostname: str
    client_version: str = Field(..., alias="clientVersion")
    update_available: bool = Field(..., alias="updateAvailable")
    os: str
<<<<<<< HEAD
    created: Optional[datetime]
    last_seen: Optional[datetime] = Field(..., alias="lastSeen")
    tags: Optional[List[str]] = Field(default=[])
=======
    created: datetime | None
    last_seen: datetime | None = Field(..., alias="lastSeen")
    tags: list[str] | None
>>>>>>> 37994991
    key_expiry_disabled: bool = Field(..., alias="keyExpiryDisabled")
    expires: datetime | None
    authorized: bool
    is_external: bool = Field(..., alias="isExternal")
    machine_key: str = Field(..., alias="machineKey")
    node_key: str = Field(..., alias="nodeKey")
    blocks_incoming_connections: bool = Field(..., alias="blocksIncomingConnections")
    enabled_routes: list[str] = Field(alias="enabledRoutes", default_factory=list)
    advertised_routes: list[str] = Field(alias="advertisedRoutes", default_factory=list)
    client_connectivity: ClientConnectivity = Field(alias="clientConnectivity")

    @validator("created", pre=True)
    @classmethod
    def empty_as_none(cls, data: str | None) -> str | None:
        """Convert an emtpty string to None.

        Args:
        ----
            data: String to convert.

        Returns:
        -------
            String or none if string is empty.
        """
        if not data:
            return None
        return data


class Devices(BaseModel):
    """Object holding Tailscale device information."""

    devices: dict[str, Device]

    @validator("devices", pre=True)
    @classmethod
    def convert_to_dict(
        cls,
        data: list[dict[str, Any]],
    ) -> dict[Any, dict[str, Any]]:
        """Convert list into dict, keyed by device id.

        Args:
        ----
            data: List of dicts to convert.

        Returns:
        -------
            dict: Converted list of dicts.
        """
        return {device["id"]: device for device in data}<|MERGE_RESOLUTION|>--- conflicted
+++ resolved
@@ -23,17 +23,9 @@
 class ClientConnectivity(BaseModel):
     """Object holding Tailscale device information."""
 
-<<<<<<< HEAD
     endpoints: List[str] = Field(default_factory=list)
     mapping_varies_by_dest_ip: Optional[bool] = Field(
         None, alias="mappingVariesByDestIP"
-=======
-    endpoints: list[str] = Field(default_factory=list)
-    derp: str
-    mapping_varies_by_dest_ip: bool | None = Field(
-        None,
-        alias="mappingVariesByDestIP",
->>>>>>> 37994991
     )
     latency: Any
     client_supports: ClientSupports = Field(..., alias="clientSupports")
@@ -50,15 +42,9 @@
     client_version: str = Field(..., alias="clientVersion")
     update_available: bool = Field(..., alias="updateAvailable")
     os: str
-<<<<<<< HEAD
     created: Optional[datetime]
     last_seen: Optional[datetime] = Field(..., alias="lastSeen")
-    tags: Optional[List[str]] = Field(default=[])
-=======
-    created: datetime | None
-    last_seen: datetime | None = Field(..., alias="lastSeen")
-    tags: list[str] | None
->>>>>>> 37994991
+    tags: List[str] | None = Field(default=[])
     key_expiry_disabled: bool = Field(..., alias="keyExpiryDisabled")
     expires: datetime | None
     authorized: bool
